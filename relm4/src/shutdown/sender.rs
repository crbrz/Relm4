// Copyright 2022 System76 <info@system76.com>
// SPDX-License-Identifier: MIT or Apache-2.0

<<<<<<< HEAD
use std::sync::atomic::{AtomicBool, Ordering};
use std::sync::Arc;
=======
use async_broadcast::Sender;
>>>>>>> 1fbd8d73

use tokio::sync::broadcast;

/// Sends shutdown signals to receivers.
#[derive(Debug)]
pub struct ShutdownSender {
<<<<<<< HEAD
    pub(super) alive: Arc<AtomicBool>,
    pub(super) sender: broadcast::Sender<()>,
=======
    pub(super) sender: Sender<()>,
>>>>>>> 1fbd8d73
}

impl ShutdownSender {
    /// Broadcasts a shutdown signal to listening receivers.
    pub fn shutdown(&self) {
<<<<<<< HEAD
        drop(self.sender.send(()));
=======
        let _ = self.sender.try_broadcast(());
>>>>>>> 1fbd8d73
    }
}

impl Drop for ShutdownSender {
    fn drop(&mut self) {
        self.shutdown();
    }
}<|MERGE_RESOLUTION|>--- conflicted
+++ resolved
@@ -1,34 +1,18 @@
 // Copyright 2022 System76 <info@system76.com>
 // SPDX-License-Identifier: MIT or Apache-2.0
-
-<<<<<<< HEAD
-use std::sync::atomic::{AtomicBool, Ordering};
-use std::sync::Arc;
-=======
-use async_broadcast::Sender;
->>>>>>> 1fbd8d73
 
 use tokio::sync::broadcast;
 
 /// Sends shutdown signals to receivers.
 #[derive(Debug)]
 pub struct ShutdownSender {
-<<<<<<< HEAD
-    pub(super) alive: Arc<AtomicBool>,
     pub(super) sender: broadcast::Sender<()>,
-=======
-    pub(super) sender: Sender<()>,
->>>>>>> 1fbd8d73
 }
 
 impl ShutdownSender {
     /// Broadcasts a shutdown signal to listening receivers.
     pub fn shutdown(&self) {
-<<<<<<< HEAD
-        drop(self.sender.send(()));
-=======
-        let _ = self.sender.try_broadcast(());
->>>>>>> 1fbd8d73
+        let _ = self.sender.send(());
     }
 }
 
