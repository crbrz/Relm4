// Copyright 2022 System76 <info@system76.com>
// SPDX-License-Identifier: MIT or Apache-2.0

mod attached;
mod receiver;
mod sender;

pub use attached::AttachedShutdown;
pub use receiver::ShutdownReceiver;
pub use sender::ShutdownSender;
use tokio::sync::broadcast;

/// Creates a broadcasting shutdown channel.
///
/// The sending side is responsible for initiating a shutdown.
/// The receiving side is responsible for responding to shutdowns.
#[must_use]
pub fn channel() -> (ShutdownSender, ShutdownReceiver) {
<<<<<<< HEAD
    let alive = Arc::new(AtomicBool::new(true));
    let (sender, receiver) = broadcast::channel(1);
    (
        ShutdownSender {
            alive: alive.clone(),
            sender,
        },
        ShutdownReceiver { alive, receiver },
    )
=======
    let (sender, receiver) = async_broadcast::broadcast(1);
    (ShutdownSender { sender }, ShutdownReceiver { receiver })
>>>>>>> 1fbd8d73
}<|MERGE_RESOLUTION|>--- conflicted
+++ resolved
@@ -16,18 +16,11 @@
 /// The receiving side is responsible for responding to shutdowns.
 #[must_use]
 pub fn channel() -> (ShutdownSender, ShutdownReceiver) {
-<<<<<<< HEAD
-    let alive = Arc::new(AtomicBool::new(true));
     let (sender, receiver) = broadcast::channel(1);
     (
         ShutdownSender {
-            alive: alive.clone(),
             sender,
         },
-        ShutdownReceiver { alive, receiver },
+        ShutdownReceiver { receiver },
     )
-=======
-    let (sender, receiver) = async_broadcast::broadcast(1);
-    (ShutdownSender { sender }, ShutdownReceiver { receiver })
->>>>>>> 1fbd8d73
 }