--- conflicted
+++ resolved
@@ -85,10 +85,6 @@
 path = "transient_dialog.rs"
 
 [[example]]
-<<<<<<< HEAD
-name = "widget_template"
-path = "widget_template.rs"
-=======
 name = "actions"
 path = "actions.rs"
 
@@ -99,4 +95,7 @@
 [[example]]
 name = "popover"
 path = "popover.rs"
->>>>>>> 6ea4297b
+
+[[example]]
+name = "widget_template"
+path = "widget_template.rs"