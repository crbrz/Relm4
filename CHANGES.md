--- conflicted
+++ resolved
@@ -2,14 +2,12 @@
 
 ## Unreleased
 
-<<<<<<< HEAD
+### Added
+
 + examples: Port entry, actions and popover examples to 0.5
-+ macros: Add shorthand syntax for simple input messages
-+ core: Improve `SharedState` interface and prefer method names related to `RwLock`
-+ macros: Don't generate dead code in the widgets struct
-+ macros: Improve error reporting on invalid trait implementations
-+ macros: Add chain attribute for properties
-=======
+
+### Changed
+
 + core: `add_action` of `RelmActionGroup` now takes a reference to a `RelmAction` as a parameter
 + macros: `parse_with_path`, `update_stream`, `inject_view_code` and `generate_tokens` take references for some of their parameters
 
@@ -17,7 +15,6 @@
 
 ### Added
 
->>>>>>> 9580187a
 + core: Add `iter_mut` to `FactoryVecDeque`
 + core: Impl extension traits and `FactoryView` for `adw::PreferencesGroup`
 + core: Add a `prelude` module that contains commonly imported traits and types
