--- conflicted
+++ resolved
@@ -2,27 +2,25 @@
 
 ## Unreleased
 
+### Added
+
++ core: Add `TypedListView` as idiomatic wrapper over `gtk::ListView`
+
 ### Fixed
 
 + macros: Improve error messages for non-identifier parameter patterns
 
 ## 0.6.0-beta.1 - 2023-4-19
 
-### Added
-
-<<<<<<< HEAD
-+ core: Add `TypedListView` as idiomatic wrapper over `gtk::ListView`
-=======
 + core: Introduce setting and action safeties
-+ examples: Introduce setting and action safeties
 + core: Implement `RelmSetChildExt` for `gtk::AspectFrame`
 + core: Add `FactoryHashMap` as alternative to `FactoryVecDeque`
->>>>>>> ea27f87b
 + core: Add gnome_44 feature flag for GNOME 44
 + core: Documentation and better support for data bindings
 + core: Add `set_tooltip` method to `RelmWidgetExt`
 + core: Add `main_adw_application` method to retrieve the `adw::Application` when the libadwaita feature is enabled
 + macros: Add `skip_macro` option for watch and track attributes to skip their initialization 
++ examples: Introduce setting and action safeties
 + examples: Example for using relm4-icons 
 
 ### Changed
