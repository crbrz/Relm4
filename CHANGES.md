# Changelog

## Unreleased

<<<<<<< HEAD
## Fixed
=======
### Added

+ core: Add `gnome_42` and `gnome_43` feature flags

### Fixed
>>>>>>> f782f5f2

+ all: Fix doc builds on docs.rs and add a CI job to prevent future doc failures
+ core: `shutdown` on `FactoryComponent` now works as expected

## 0.5.0-beta.4 - 2022-10-24

### Added

+ core: Added `dox` feature to be able to build the docs without the dependencies
+ core: Added widget templates
+ core: Allow changing the priority of event loops of components
+ core: Impl `ContainerChild` and `RelmSetChildExt` for `adw::ToastOverlay`
+ components: Added `dox` feature to be able to build the docs without the dependencies
+ examples: Add libadwaita Leaflet sidebar example
+ examples: Port entry, actions and popover examples to 0.5

### Changed

+ core: Improved `DrawHandler`
+ core: Made the `macros` feature a default feature
+ core: Remove async-oneshot dependency and replace it with tokio's oneshot channel
+ core: Remove WidgetPlus in favor of RelmWidgetExt
+ core: Add convenience getter-methods to Controller
+ core: `add_action` of `RelmActionGroup` now takes a reference to a `RelmAction` as a parameter
+ examples: Many improvements
+ macros: `parse_with_path`, `update_stream`, `inject_view_code` and `generate_tokens` take references for some of their parameters
+ artwork: Update logo

### Fixed

+ macros: Fix usage of RelmContainerExt with local_ref attribute
+ macros: Report RelmContainerExt error at the correct span

## 0.5.0-beta.3 - 2022-9-28

### Added

+ core: Add `iter_mut` to `FactoryVecDeque`
+ core: Impl extension traits and `FactoryView` for `adw::PreferencesGroup`
+ core: Add a `prelude` module that contains commonly imported traits and types
+ core: Implement RelmContainerExt for Leaflet, Carousel and TabView
+ core: Add `iter()` method to `FactoryVecDeque`
+ core: Add getter for global application to simplify graceful shutdown of applications
+ core: Add MessageBroker type to allow communication between components on different levels
+ core: Return a clone of the `DynamicIndex` after inserting into a factory
+ macros: Add shorthand syntax for simple input messages
+ macros: Add chain attribute for properties
+ components: Add `SimpleComboBox` type as a more idiomatic wrapper around `gtk::ComboBoxText`
+ components: Port `OpenButton` to 0.5
+ book: Many chapters ported to 0.5

### Changed

+ core: Improve `SharedState` interface and prefer method names related to `RwLock`
+ core: Remove Debug requirement for FactoryComponent
+ core: Remove `input` and `output` fields on `ComponentSender` and `FactoryComponentSender` in favor of `input_sender` and `output_sender` methods
+ core: Make `ComponentSender` and `FactoryComponentSender` structs instead of type aliases
+ core: Increase MSRV to 1.63 to match the gtk4 crate
+ core: Rename `ParentMsg` and `output_to_parent_msg` to `ParentInput` and `output_to_parent_input`, respectively.
+ core: Do not call `gtk_init` and `adw_init` in favor of the application startup handler
+ core: Remove `Application` type alias in favor of `gtk::Application`
+ core: Make `app` field on `RelmApp` private
+ core: Use late initialization for transient_for and its native variant
+ core: Rename InitParams to Init in SimpleComponent and Worker too
+ macros: Don't generate dead code in the widgets struct
+ macros: Improve error reporting on invalid trait implementations

### Fixed

+ core: Append children for `gtk::Dialog` to its content area instead of using `set_child`
+ macros: Fix returned widgets assignment in the view macro

### Misc

+ all: Use more clippy lints and clean up the code in general

## 0.5.0-beta.2 - 2022-8-12

### Added

+ core: Add oneshot_command method to ComponentSender
+ core: Implement FactoryView for adw::Carousel
+ components: Complete port to 0.5
+ examples: More examples ported to 0.5

### Changed

+ core: Rename InitParams to Init
+ core: Pass senders by value
+ core: Make factories use FactoryComponentSender instead of individual senders for input and output
+ core: Remove generics from FactoryComponent

### Fixed

+ macros: Fix unsoundness with thread local memory

## 0.5.0-beta.1 - 2022-7-26

### Added

+ core: Introduce commands

### Changed

+ core: The Component trait replaces AppUpdate, ComponentUpdate, AsyncComponentUpdate, MessageHandler, MicroModel, MicroWidgets, Components and Widgets
+ core: Replace FactoryPrototype with FactoryComponent
+ core: Drop FactoryVec and make FactoryVecDeque easier to use
+ core: Improved component initialization and lifecycle
+ macros: Replace iterate, track and watch with attributes
+ macros: Replace args! with only parenthesis
+ macros: Improved macro syntax
+ examples: Many rewrites for the new version

## 0.4.4 - 2022-3-30

### Changed

+ all: Repositories were transferred to the Relm4 organization

### Fixed

+ macros: Don't interpret expr != expr as macro
+ core: Always initialize GTK/Libadwaita before running apps
+ macros: Some doc link fixes

## 0.4.3 - 2022-3-13

### Added

+ core: Add WidgetRef trait to make AsRef easier accessible for widgets
+ macros: Destructure widgets in Widgets::view

### Fixed

+ macros: Use correct widget type in derive macro for components
+ macros: Fix parsing of `property: value == other,` expressions
+ core: Fixed the position type for TabView
+ core: Fixed state changes in FactoryVec (by [V02460](https://github.com/V02460))
+ macros: Parse whole expressions instead of just literals

## 0.4.2 - 2022-2-4

### Added

+ macros: The view macro now allows dereferencing widgets with *

### Fixed

+ core: Fixed clear method of FactoryVec
+ macros: The micro_component macro now parses post_view correctly
+ macros: Fix the ordering of properties in the view macro
+ macros: Fix the ordering of widget assignments in the view macro

## 0.4.1 - 2022-1-17

### Added

+ macros: Improved documentation

### Fixed

+ core: Action macros now include the required traits themselves
+ macros: Allow connecting events in the view macro

## 0.4.0 - 2022-1-16

### Added

+ all: Update gtk4-rs to v0.4
+ core: Introduce the "macro" feature as alternative to using relm4-macros separately
+ macros: Add a macros for MicroComponents and Factories
+ macros: Add a post_view function to execute code after the view code of the macro
+ macros: Allow using the view and menu macros independently from the widget macro
+ macros: Allow using mutable widgets in view
+ macros: Improve error messages for anonymous widgets

### Changed

+ core: Renamed methods of the FactoryPrototype trait to better match with the rest of Relm4
+ macros: manual_view is now called pre_view
+ book: Reworked introduction and first chapter

### Fixed

+ core: Fix panic caused by the clear method of FactoryVecDeque

## 0.4.0-beta.3 - 2021-12-28

### Added

+ core: A factory view implementation for libadwaita's StackView
+ macros: Allow early returns in manual_view (by [euclio](https://github.com/euclio))

### Changed

+ core: Make GTK's command line argument handling optional (by [euclio](https://github.com/euclio))
+ core: DynamicIndex now implements Send but panics when used on other threads

## 0.4.0-beta.2 - 2021-11-26

+ macros: Add optional returned widget syntax

## 0.4.0-beta.1 - 2021-11-21

### Added

+ core: Micro components
+ core: Type safe actions API
+ macros: Menu macro for creating menus
+ macros: New returned widget syntax
+ examples Micro components example

### Changed

+ core: Initialize widgets from the outermost components to the app
+ macros: component! removed and parent! was added instead

### Removed

+ core: RelmComponent::with_new_thread

## 0.2.1 - 2021-10-17

### Added

+ core: Added sender method to RelmComponent
+ macros: New shorthand tracker syntax
+ macros: Allow generic function parameters in properties

### Changed

+ core: Use adw::Application when "libadwaita" feature is active

## 0.2.0 - 2021-10-09

### Changed

+ core: Pass model in connect_components function of the Widgets trait
+ core: Mini rework of factories
+ core: Removed DefaultWidgets trait in favor of Default implementations in gkt4-rs
+ book: Many book improvements by [tronta](https://github.com/tronta)

### Added

+ core: Added with_app method that allows passing an existing gtk::Application to Relm4
+ core: Methods to access the widgets of components
+ core: Re-export for gtk
+ macros: Support named arguments in the widget macro (by [mskorkowski](https://github.com/mskorkowski))
+ macros: Support usage of re-export paths in the widget macro (by [mskorkowski](https://github.com/mskorkowski))
+ macros: Added error message when confusing `=` and `:`
+ macros: Allow usage of visibilities other than pub
+ macros: New pre_connect_components and post_connect_components for manual components code

### Fixed

+ macros: Parsing the first widget should now always work as expected
+ macros: [#20](https://github.com/Relm4/relm4/issues/20) Fix wrong order when using components in the widget macro

## 0.1.0 - 2021-09-06

### Added

+ core: Added message handler type
+ core: More methods for factory data structures
+ macros: Add syntax for connecting events with components
+ examples: Stack example
+ book: Added macro expansion chapter

### Changed

+ book: Added message handler chapter and reworked the threads and async chapter
+ book: Many book improvements by [tronta](https://github.com/tronta)
+ core: The send! macro no longer clones the sender
+ macros: Make fields of public widgets public
+ components: Use &'static str instead of String for configurations
+ examples: Many improvements

### Fixed

+ macros: Use fully qualified syntax for factories
+ macros: Passing additional arguments now works for components and other properties, too.

## 0.1.0-beta.9 - 2021-08-24

### Added

+ components: Open button with automatic recent files list
+ components: Removed trait duplication and added more docs
+ core: Iterators added to factory data structures
+ core: More widgets added as FactoryView

### Changed

+ book: Many book improvements by [tronta](https://github.com/tronta)
+ core: Removed class name methods from WidgetPlus [#14](https://github.com/Relm4/relm4/pull/14)

### Fixed

+ macros: Parsing additional fields should be more stable now
+ macros: Widgets can not include comments at the top

## 0.1.0-beta.8 - 2021-08-20

### Added

+ core: Support for libadwaita 🎉
+ macros: Fully qualified syntax for trait disambiguation
+ macros: Allow passing additional arguments to widget initialization (useful e.g. for grids)
+ book: Reusable components and widget macro reference chapters

### Changed

+ macros: Improved error messages

## 0.1.0-beta.7 - 2021-08-19

### Added

+ book: Factory, components, worker and thread + async chapters

### Changed

+ core: get and get_mut of FactoryVec and FactoryVecDeque now return an Option to prevent panics

### Fixed

+ macros: Fixed components
+ core: Fixed unsound removal of elements in FactoryVecDeque


## 0.1.0-beta.6 - 2021-08-18

### Changed

+ core: Improved and adjusted the FactoryPrototype trait

### Added

+ core: Added the FactoryListView trait for more flexibility
+ core: Added a FactoryVecDeque container
+ core: Implemented FactoryView and FactoryListView for more widgets
+ examples: More examples

### Fixed

+ macros: Fixed the factory! macro

## 0.1.0-beta.5 - 2021-08-15

### Added

+ core: Drawing handler for gtk::DrawingArea
+ core: New CSS methods in WidgetPlus trait
+ examples: Many new examples

### Changed

+ core: Many doc improvements
+ macros: Improved tracker! macro<|MERGE_RESOLUTION|>--- conflicted
+++ resolved
@@ -2,15 +2,11 @@
 
 ## Unreleased
 
-<<<<<<< HEAD
-## Fixed
-=======
 ### Added
 
 + core: Add `gnome_42` and `gnome_43` feature flags
 
 ### Fixed
->>>>>>> f782f5f2
 
 + all: Fix doc builds on docs.rs and add a CI job to prevent future doc failures
 + core: `shutdown` on `FactoryComponent` now works as expected
