--- conflicted
+++ resolved
@@ -2,12 +2,9 @@
 
 ## Unreleased
 
-<<<<<<< HEAD
 + macros: Improve error reporting on invalid trait implementations
 + macros: Add chain attribute for properties
-=======
 + core: Add `iter_mut` to `FactoryVecDeque`
->>>>>>> 38c9f0b7
 + core: Remove Debug requirement for FactoryComponent
 + core: Impl extension traits and `FactoryView` for `adw::PreferencesGroup`
 + components: Add `SimpleComboBox` type as a more idiomatic wrapper around `gtk::ComboBoxText`
