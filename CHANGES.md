# Changelog

## Unreleased

<<<<<<< HEAD
## Fixed

+ core: `shutdown` on `FactoryComponent` now works as expected
=======
### Fixed

+ all: Fix doc builds on docs.rs and add a CI job to prevent future doc failures
>>>>>>> c10d3cb5

## 0.5.0-beta.4 - 2022-10-24

### Added

+ core: Added `dox` feature to be able to build the docs without the dependencies
+ core: Added widget templates
+ core: Allow changing the priority of event loops of components
+ core: Impl `ContainerChild` and `RelmSetChildExt` for `adw::ToastOverlay`
+ components: Added `dox` feature to be able to build the docs without the dependencies
+ examples: Add libadwaita Leaflet sidebar example
+ examples: Port entry, actions and popover examples to 0.5

### Changed

+ core: Improved `DrawHandler`
+ core: Made the `macros` feature a default feature
+ core: Remove async-oneshot dependency and replace it with tokio's oneshot channel
+ core: Remove WidgetPlus in favor of RelmWidgetExt
+ core: Add convenience getter-methods to Controller
+ core: `add_action` of `RelmActionGroup` now takes a reference to a `RelmAction` as a parameter
+ examples: Many improvements
+ macros: `parse_with_path`, `update_stream`, `inject_view_code` and `generate_tokens` take references for some of their parameters
+ artwork: Update logo

### Fixed

+ macros: Fix usage of RelmContainerExt with local_ref attribute
+ macros: Report RelmContainerExt error at the correct span

## 0.5.0-beta.3 - 2022-9-28

### Added

+ core: Add `iter_mut` to `FactoryVecDeque`
+ core: Impl extension traits and `FactoryView` for `adw::PreferencesGroup`
+ core: Add a `prelude` module that contains commonly imported traits and types
+ core: Implement RelmContainerExt for Leaflet, Carousel and TabView
+ core: Add `iter()` method to `FactoryVecDeque`
+ core: Add getter for global application to simplify graceful shutdown of applications
+ core: Add MessageBroker type to allow communication between components on different levels
+ core: Return a clone of the `DynamicIndex` after inserting into a factory
+ macros: Add shorthand syntax for simple input messages
+ macros: Add chain attribute for properties
+ components: Add `SimpleComboBox` type as a more idiomatic wrapper around `gtk::ComboBoxText`
+ components: Port `OpenButton` to 0.5
+ book: Many chapters ported to 0.5

### Changed

+ core: Improve `SharedState` interface and prefer method names related to `RwLock`
+ core: Remove Debug requirement for FactoryComponent
+ core: Remove `input` and `output` fields on `ComponentSender` and `FactoryComponentSender` in favor of `input_sender` and `output_sender` methods
+ core: Make `ComponentSender` and `FactoryComponentSender` structs instead of type aliases
+ core: Increase MSRV to 1.63 to match the gtk4 crate
+ core: Rename `ParentMsg` and `output_to_parent_msg` to `ParentInput` and `output_to_parent_input`, respectively.
+ core: Do not call `gtk_init` and `adw_init` in favor of the application startup handler
+ core: Remove `Application` type alias in favor of `gtk::Application`
+ core: Make `app` field on `RelmApp` private
+ core: Use late initialization for transient_for and its native variant
+ core: Rename InitParams to Init in SimpleComponent and Worker too
+ macros: Don't generate dead code in the widgets struct
+ macros: Improve error reporting on invalid trait implementations

### Fixed

+ core: Append children for `gtk::Dialog` to its content area instead of using `set_child`
+ macros: Fix returned widgets assignment in the view macro

### Misc

+ all: Use more clippy lints and clean up the code in general

## 0.5.0-beta.2 - 2022-8-12

### Added

+ core: Add oneshot_command method to ComponentSender
+ core: Implement FactoryView for adw::Carousel
+ components: Complete port to 0.5
+ examples: More examples ported to 0.5

### Changed

+ core: Rename InitParams to Init
+ core: Pass senders by value
+ core: Make factories use FactoryComponentSender instead of individual senders for input and output
+ core: Remove generics from FactoryComponent

### Fixed

+ macros: Fix unsoundness with thread local memory

## 0.5.0-beta.1 - 2022-7-26

### Added

+ core: Introduce commands

### Changed

+ core: The Component trait replaces AppUpdate, ComponentUpdate, AsyncComponentUpdate, MessageHandler, MicroModel, MicroWidgets, Components and Widgets
+ core: Replace FactoryPrototype with FactoryComponent
+ core: Drop FactoryVec and make FactoryVecDeque easier to use
+ core: Improved component initialization and lifecycle
+ macros: Replace iterate, track and watch with attributes
+ macros: Replace args! with only parenthesis
+ macros: Improved macro syntax
+ examples: Many rewrites for the new version

## 0.4.4 - 2022-3-30

### Changed

+ all: Repositories were transferred to the Relm4 organization

### Fixed

+ macros: Don't interpret expr != expr as macro
+ core: Always initialize GTK/Libadwaita before running apps
+ macros: Some doc link fixes

## 0.4.3 - 2022-3-13

### Added

+ core: Add WidgetRef trait to make AsRef easier accessible for widgets
+ macros: Destructure widgets in Widgets::view

### Fixed

+ macros: Use correct widget type in derive macro for components
+ macros: Fix parsing of `property: value == other,` expressions
+ core: Fixed the position type for TabView
+ core: Fixed state changes in FactoryVec (by [V02460](https://github.com/V02460))
+ macros: Parse whole expressions instead of just literals

## 0.4.2 - 2022-2-4

### Added

+ macros: The view macro now allows dereferencing widgets with *

### Fixed

+ core: Fixed clear method of FactoryVec
+ macros: The micro_component macro now parses post_view correctly
+ macros: Fix the ordering of properties in the view macro
+ macros: Fix the ordering of widget assignments in the view macro

## 0.4.1 - 2022-1-17

### Added

+ macros: Improved documentation

### Fixed

+ core: Action macros now include the required traits themselves
+ macros: Allow connecting events in the view macro

## 0.4.0 - 2022-1-16

### Added

+ all: Update gtk4-rs to v0.4
+ core: Introduce the "macro" feature as alternative to using relm4-macros separately
+ macros: Add a macros for MicroComponents and Factories
+ macros: Add a post_view function to execute code after the view code of the macro
+ macros: Allow using the view and menu macros independently from the widget macro
+ macros: Allow using mutable widgets in view
+ macros: Improve error messages for anonymous widgets

### Changed

+ core: Renamed methods of the FactoryPrototype trait to better match with the rest of Relm4
+ macros: manual_view is now called pre_view
+ book: Reworked introduction and first chapter

### Fixed

+ core: Fix panic caused by the clear method of FactoryVecDeque

## 0.4.0-beta.3 - 2021-12-28

### Added

+ core: A factory view implementation for libadwaita's StackView
+ macros: Allow early returns in manual_view (by [euclio](https://github.com/euclio))

### Changed

+ core: Make GTK's command line argument handling optional (by [euclio](https://github.com/euclio))
+ core: DynamicIndex now implements Send but panics when used on other threads

## 0.4.0-beta.2 - 2021-11-26

+ macros: Add optional returned widget syntax

## 0.4.0-beta.1 - 2021-11-21

### Added

+ core: Micro components
+ core: Type safe actions API
+ macros: Menu macro for creating menus
+ macros: New returned widget syntax
+ examples Micro components example

### Changed

+ core: Initialize widgets from the outermost components to the app
+ macros: component! removed and parent! was added instead

### Removed

+ core: RelmComponent::with_new_thread

## 0.2.1 - 2021-10-17

### Added

+ core: Added sender method to RelmComponent
+ macros: New shorthand tracker syntax
+ macros: Allow generic function parameters in properties

### Changed

+ core: Use adw::Application when "libadwaita" feature is active

## 0.2.0 - 2021-10-09

### Changed

+ core: Pass model in connect_components function of the Widgets trait
+ core: Mini rework of factories
+ core: Removed DefaultWidgets trait in favor of Default implementations in gkt4-rs
+ book: Many book improvements by [tronta](https://github.com/tronta)

### Added

+ core: Added with_app method that allows passing an existing gtk::Application to Relm4
+ core: Methods to access the widgets of components
+ core: Re-export for gtk
+ macros: Support named arguments in the widget macro (by [mskorkowski](https://github.com/mskorkowski))
+ macros: Support usage of re-export paths in the widget macro (by [mskorkowski](https://github.com/mskorkowski))
+ macros: Added error message when confusing `=` and `:`
+ macros: Allow usage of visibilities other than pub
+ macros: New pre_connect_components and post_connect_components for manual components code

### Fixed

+ macros: Parsing the first widget should now always work as expected
+ macros: [#20](https://github.com/Relm4/relm4/issues/20) Fix wrong order when using components in the widget macro

## 0.1.0 - 2021-09-06

### Added

+ core: Added message handler type
+ core: More methods for factory data structures
+ macros: Add syntax for connecting events with components
+ examples: Stack example
+ book: Added macro expansion chapter

### Changed

+ book: Added message handler chapter and reworked the threads and async chapter
+ book: Many book improvements by [tronta](https://github.com/tronta)
+ core: The send! macro no longer clones the sender
+ macros: Make fields of public widgets public
+ components: Use &'static str instead of String for configurations
+ examples: Many improvements

### Fixed

+ macros: Use fully qualified syntax for factories
+ macros: Passing additional arguments now works for components and other properties, too.

## 0.1.0-beta.9 - 2021-08-24

### Added

+ components: Open button with automatic recent files list
+ components: Removed trait duplication and added more docs
+ core: Iterators added to factory data structures
+ core: More widgets added as FactoryView

### Changed

+ book: Many book improvements by [tronta](https://github.com/tronta)
+ core: Removed class name methods from WidgetPlus [#14](https://github.com/Relm4/relm4/pull/14)

### Fixed

+ macros: Parsing additional fields should be more stable now
+ macros: Widgets can not include comments at the top

## 0.1.0-beta.8 - 2021-08-20

### Added

+ core: Support for libadwaita 🎉
+ macros: Fully qualified syntax for trait disambiguation
+ macros: Allow passing additional arguments to widget initialization (useful e.g. for grids)
+ book: Reusable components and widget macro reference chapters

### Changed

+ macros: Improved error messages

## 0.1.0-beta.7 - 2021-08-19

### Added

+ book: Factory, components, worker and thread + async chapters

### Changed

+ core: get and get_mut of FactoryVec and FactoryVecDeque now return an Option to prevent panics

### Fixed

+ macros: Fixed components
+ core: Fixed unsound removal of elements in FactoryVecDeque


## 0.1.0-beta.6 - 2021-08-18

### Changed

+ core: Improved and adjusted the FactoryPrototype trait

### Added

+ core: Added the FactoryListView trait for more flexibility
+ core: Added a FactoryVecDeque container
+ core: Implemented FactoryView and FactoryListView for more widgets
+ examples: More examples

### Fixed

+ macros: Fixed the factory! macro

## 0.1.0-beta.5 - 2021-08-15

### Added

+ core: Drawing handler for gtk::DrawingArea
+ core: New CSS methods in WidgetPlus trait
+ examples: Many new examples

### Changed

+ core: Many doc improvements
+ macros: Improved tracker! macro<|MERGE_RESOLUTION|>--- conflicted
+++ resolved
@@ -2,15 +2,10 @@
 
 ## Unreleased
 
-<<<<<<< HEAD
 ## Fixed
 
++ all: Fix doc builds on docs.rs and add a CI job to prevent future doc failures
 + core: `shutdown` on `FactoryComponent` now works as expected
-=======
-### Fixed
-
-+ all: Fix doc builds on docs.rs and add a CI job to prevent future doc failures
->>>>>>> c10d3cb5
 
 ## 0.5.0-beta.4 - 2022-10-24
 
