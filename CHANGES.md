# Changelog

## Unreleased

### Changed

+ core: Increase MSRV to 1.63 to match the gtk4 crate
+ all: Move examples into the corresponding crates

### Added

+ core: Add `broadcast` to `FactoryVecDeque`

### Fixed

+ core: Support tokio also on local futures
+ core: Prevent leaking `CommandSenderInner` struct
+ core: Improve error message when sending input messages to dropped components
<<<<<<< HEAD
+ core: Fix scaping of examples on docs.rs
=======
+ core: Fix crash caused by UID overflow with very large or frequently changing factories
>>>>>>> 9ad0a5da
+ macros: Fix clippy warning triggered by the view macro in some edge cases

## 0.5.0-rc.1

### Added

+ core: Add `try_read` and `try_write` methods to `SharedState`
+ core: Allow initializing `FactoryVecDeque` from a `Vec` and make it cloneable
+ core: Support factories with `adw::PreferencePage`

### Changed

+ core: Pass `&self` to the `Position::position()` function for positioning widgets
+ core: Take `&str` instead of `&[u8]` in `set_global_css()`
+ macros: Allow expressions for names of menu entries

### Fixed

+ core: Initialize GTK when calling `RelmApp::new()`

## 0.5.0-beta.5 - 2022-11-26

### Added

+ core: Add asynchronous components including macro support
+ core: Add asynchronous factories including macro support
+ core: Temporary widget initialization for async components and factories
+ core: Add `LoadingWidgets` to help with temporary loading widgets in async factories and components
+ core: Add `Reducer` as message based alternative to `SharedState`
+ core: Synchronous API for commands
+ core: Remove async-broadcast dependency
+ core: Runtimes of `Component`s and `AsyncComponents` can now be detached for a static lifetime
+ core: Add `ComponentStream` as alternative to `Controller` that implements `Stream` for async message handling
+ core: Add `gnome_42` and `gnome_43` feature flags
+ core: Implement `RelmContainerExt` for `adw::Squeezer`
+ core: Implement `RelmSetChildExt` for `gtk::WindowHandle`
+ macros: Auto-generate the name of the `Widgets` type if possible

### Changed

+ core: Rename `FactoryComponentSender` to `FactorySender` and `AsyncFactoryComponentSender` to `AsyncFactorySender`
+ core: The sender API now supports proper error handling
+ core: Pass `Root` during `update` and `update_cmd` for `Component` and `AsyncComponent`
+ core: Rename `OnDestroy` to `RelmObjectExt`
+ core: Remove `EmptyRoot` in favor of the unit type
+ macros: Allow using methods calls as widget initializers in the `view` macro
+ macros: Explicitly using `visibility` as attribute name is no longer supported

### Fixed

+ all: Fix doc builds on docs.rs and add a CI job to prevent future doc failures
+ core: Fix various bugs related to component shutdown
+ core: `shutdown` on `Component` now works as expected
+ core: `shutdown` on `FactoryComponent` now works as expected
+ core: `transient_for` on `ComponentBuilder` now works properly when called after the application has been initialized
+ macros: Mark template children of public widget templates as public as well
+ macros: Only get template children in scope when they are actually used
+ macros: Fix type parsing after arrow operator in widget assignments

## 0.5.0-beta.4 - 2022-10-24

### Added

+ core: Added `dox` feature to be able to build the docs without the dependencies
+ core: Added widget templates
+ core: Allow changing the priority of event loops of components
+ core: Impl `ContainerChild` and `RelmSetChildExt` for `adw::ToastOverlay`
+ components: Added `dox` feature to be able to build the docs without the dependencies
+ examples: Add libadwaita Leaflet sidebar example
+ examples: Port entry, actions and popover examples to 0.5

### Changed

+ core: Improved `DrawHandler`
+ core: Made the `macros` feature a default feature
+ core: Remove async-oneshot dependency and replace it with tokio's oneshot channel
+ core: Remove WidgetPlus in favor of RelmWidgetExt
+ core: Add convenience getter-methods to Controller
+ core: `add_action` of `RelmActionGroup` now takes a reference to a `RelmAction` as a parameter
+ examples: Many improvements
+ macros: `parse_with_path`, `update_stream`, `inject_view_code` and `generate_tokens` take references for some of their parameters
+ artwork: Update logo

### Fixed

+ macros: Fix usage of RelmContainerExt with local_ref attribute
+ macros: Report RelmContainerExt error at the correct span

## 0.5.0-beta.3 - 2022-9-28

### Added

+ core: Add `iter_mut` to `FactoryVecDeque`
+ core: Impl extension traits and `FactoryView` for `adw::PreferencesGroup`
+ core: Add a `prelude` module that contains commonly imported traits and types
+ core: Implement RelmContainerExt for Leaflet, Carousel and TabView
+ core: Add `iter()` method to `FactoryVecDeque`
+ core: Add getter for global application to simplify graceful shutdown of applications
+ core: Add MessageBroker type to allow communication between components on different levels
+ core: Return a clone of the `DynamicIndex` after inserting into a factory
+ macros: Add shorthand syntax for simple input messages
+ macros: Add chain attribute for properties
+ components: Add `SimpleComboBox` type as a more idiomatic wrapper around `gtk::ComboBoxText`
+ components: Port `OpenButton` to 0.5
+ book: Many chapters ported to 0.5

### Changed

+ core: Improve `SharedState` interface and prefer method names related to `RwLock`
+ core: Remove Debug requirement for FactoryComponent
+ core: Remove `input` and `output` fields on `ComponentSender` and `FactoryComponentSender` in favor of `input_sender` and `output_sender` methods
+ core: Make `ComponentSender` and `FactoryComponentSender` structs instead of type aliases
+ core: Increase MSRV to 1.63 to match the gtk4 crate
+ core: Rename `ParentMsg` and `output_to_parent_msg` to `ParentInput` and `output_to_parent_input`, respectively.
+ core: Do not call `gtk_init` and `adw_init` in favor of the application startup handler
+ core: Remove `Application` type alias in favor of `gtk::Application`
+ core: Make `app` field on `RelmApp` private
+ core: Use late initialization for transient_for and its native variant
+ core: Rename InitParams to Init in SimpleComponent and Worker too
+ macros: Don't generate dead code in the widgets struct
+ macros: Improve error reporting on invalid trait implementations

### Fixed

+ core: Append children for `gtk::Dialog` to its content area instead of using `set_child`
+ macros: Fix returned widgets assignment in the view macro

### Misc

+ all: Use more clippy lints and clean up the code in general

## 0.5.0-beta.2 - 2022-8-12

### Added

+ core: Add oneshot_command method to ComponentSender
+ core: Implement FactoryView for adw::Carousel
+ components: Complete port to 0.5
+ examples: More examples ported to 0.5

### Changed

+ core: Rename InitParams to Init
+ core: Pass senders by value
+ core: Make factories use FactoryComponentSender instead of individual senders for input and output
+ core: Remove generics from FactoryComponent

### Fixed

+ macros: Fix unsoundness with thread local memory

## 0.5.0-beta.1 - 2022-7-26

### Added

+ core: Introduce commands

### Changed

+ core: The Component trait replaces AppUpdate, ComponentUpdate, AsyncComponentUpdate, MessageHandler, MicroModel, MicroWidgets, Components and Widgets
+ core: Replace FactoryPrototype with FactoryComponent
+ core: Drop FactoryVec and make FactoryVecDeque easier to use
+ core: Improved component initialization and lifecycle
+ macros: Replace iterate, track and watch with attributes
+ macros: Replace args! with only parenthesis
+ macros: Improved macro syntax
+ examples: Many rewrites for the new version

## 0.4.4 - 2022-3-30

### Changed

+ all: Repositories were transferred to the Relm4 organization

### Fixed

+ macros: Don't interpret expr != expr as macro
+ core: Always initialize GTK/Libadwaita before running apps
+ macros: Some doc link fixes

## 0.4.3 - 2022-3-13

### Added

+ core: Add WidgetRef trait to make AsRef easier accessible for widgets
+ macros: Destructure widgets in Widgets::view

### Fixed

+ macros: Use correct widget type in derive macro for components
+ macros: Fix parsing of `property: value == other,` expressions
+ core: Fixed the position type for TabView
+ core: Fixed state changes in FactoryVec (by [V02460](https://github.com/V02460))
+ macros: Parse whole expressions instead of just literals

## 0.4.2 - 2022-2-4

### Added

+ macros: The view macro now allows dereferencing widgets with *

### Fixed

+ core: Fixed clear method of FactoryVec
+ macros: The micro_component macro now parses post_view correctly
+ macros: Fix the ordering of properties in the view macro
+ macros: Fix the ordering of widget assignments in the view macro

## 0.4.1 - 2022-1-17

### Added

+ macros: Improved documentation

### Fixed

+ core: Action macros now include the required traits themselves
+ macros: Allow connecting events in the view macro

## 0.4.0 - 2022-1-16

### Added

+ all: Update gtk4-rs to v0.4
+ core: Introduce the "macro" feature as alternative to using relm4-macros separately
+ macros: Add a macros for MicroComponents and Factories
+ macros: Add a post_view function to execute code after the view code of the macro
+ macros: Allow using the view and menu macros independently from the widget macro
+ macros: Allow using mutable widgets in view
+ macros: Improve error messages for anonymous widgets

### Changed

+ core: Renamed methods of the FactoryPrototype trait to better match with the rest of Relm4
+ macros: manual_view is now called pre_view
+ book: Reworked introduction and first chapter

### Fixed

+ core: Fix panic caused by the clear method of FactoryVecDeque

## 0.4.0-beta.3 - 2021-12-28

### Added

+ core: A factory view implementation for libadwaita's StackView
+ macros: Allow early returns in manual_view (by [euclio](https://github.com/euclio))

### Changed

+ core: Make GTK's command line argument handling optional (by [euclio](https://github.com/euclio))
+ core: DynamicIndex now implements Send but panics when used on other threads

## 0.4.0-beta.2 - 2021-11-26

+ macros: Add optional returned widget syntax

## 0.4.0-beta.1 - 2021-11-21

### Added

+ core: Micro components
+ core: Type safe actions API
+ macros: Menu macro for creating menus
+ macros: New returned widget syntax
+ examples Micro components example

### Changed

+ core: Initialize widgets from the outermost components to the app
+ macros: component! removed and parent! was added instead

### Removed

+ core: RelmComponent::with_new_thread

## 0.2.1 - 2021-10-17

### Added

+ core: Added sender method to RelmComponent
+ macros: New shorthand tracker syntax
+ macros: Allow generic function parameters in properties

### Changed

+ core: Use adw::Application when "libadwaita" feature is active

## 0.2.0 - 2021-10-09

### Changed

+ core: Pass model in connect_components function of the Widgets trait
+ core: Mini rework of factories
+ core: Removed DefaultWidgets trait in favor of Default implementations in gkt4-rs
+ book: Many book improvements by [tronta](https://github.com/tronta)

### Added

+ core: Added with_app method that allows passing an existing gtk::Application to Relm4
+ core: Methods to access the widgets of components
+ core: Re-export for gtk
+ macros: Support named arguments in the widget macro (by [mskorkowski](https://github.com/mskorkowski))
+ macros: Support usage of re-export paths in the widget macro (by [mskorkowski](https://github.com/mskorkowski))
+ macros: Added error message when confusing `=` and `:`
+ macros: Allow usage of visibilities other than pub
+ macros: New pre_connect_components and post_connect_components for manual components code

### Fixed

+ macros: Parsing the first widget should now always work as expected
+ macros: [#20](https://github.com/Relm4/relm4/issues/20) Fix wrong order when using components in the widget macro

## 0.1.0 - 2021-09-06

### Added

+ core: Added message handler type
+ core: More methods for factory data structures
+ macros: Add syntax for connecting events with components
+ examples: Stack example
+ book: Added macro expansion chapter

### Changed

+ book: Added message handler chapter and reworked the threads and async chapter
+ book: Many book improvements by [tronta](https://github.com/tronta)
+ core: The send! macro no longer clones the sender
+ macros: Make fields of public widgets public
+ components: Use &'static str instead of String for configurations
+ examples: Many improvements

### Fixed

+ macros: Use fully qualified syntax for factories
+ macros: Passing additional arguments now works for components and other properties, too.

## 0.1.0-beta.9 - 2021-08-24

### Added

+ components: Open button with automatic recent files list
+ components: Removed trait duplication and added more docs
+ core: Iterators added to factory data structures
+ core: More widgets added as FactoryView

### Changed

+ book: Many book improvements by [tronta](https://github.com/tronta)
+ core: Removed class name methods from WidgetPlus [#14](https://github.com/Relm4/relm4/pull/14)

### Fixed

+ macros: Parsing additional fields should be more stable now
+ macros: Widgets can not include comments at the top

## 0.1.0-beta.8 - 2021-08-20

### Added

+ core: Support for libadwaita 🎉
+ macros: Fully qualified syntax for trait disambiguation
+ macros: Allow passing additional arguments to widget initialization (useful e.g. for grids)
+ book: Reusable components and widget macro reference chapters

### Changed

+ macros: Improved error messages

## 0.1.0-beta.7 - 2021-08-19

### Added

+ book: Factory, components, worker and thread + async chapters

### Changed

+ core: get and get_mut of FactoryVec and FactoryVecDeque now return an Option to prevent panics

### Fixed

+ macros: Fixed components
+ core: Fixed unsound removal of elements in FactoryVecDeque


## 0.1.0-beta.6 - 2021-08-18

### Changed

+ core: Improved and adjusted the FactoryPrototype trait

### Added

+ core: Added the FactoryListView trait for more flexibility
+ core: Added a FactoryVecDeque container
+ core: Implemented FactoryView and FactoryListView for more widgets
+ examples: More examples

### Fixed

+ macros: Fixed the factory! macro

## 0.1.0-beta.5 - 2021-08-15

### Added

+ core: Drawing handler for gtk::DrawingArea
+ core: New CSS methods in WidgetPlus trait
+ examples: Many new examples

### Changed

+ core: Many doc improvements
+ macros: Improved tracker! macro<|MERGE_RESOLUTION|>--- conflicted
+++ resolved
@@ -16,11 +16,8 @@
 + core: Support tokio also on local futures
 + core: Prevent leaking `CommandSenderInner` struct
 + core: Improve error message when sending input messages to dropped components
-<<<<<<< HEAD
 + core: Fix scaping of examples on docs.rs
-=======
 + core: Fix crash caused by UID overflow with very large or frequently changing factories
->>>>>>> 9ad0a5da
 + macros: Fix clippy warning triggered by the view macro in some edge cases
 
 ## 0.5.0-rc.1
