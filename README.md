--- conflicted
+++ resolved
@@ -74,13 +74,8 @@
 ![Simple app screenshot dark](assets/screenshots/simple-dark.png)
 
 ```rust
-<<<<<<< HEAD
-use gtk::prelude::{BoxExt, ButtonExt, GtkWindowExt, OrientableExt};
-use relm4::{gtk, ComponentParts, ComponentSender, RelmApp, SimpleComponent, RelmWidgetExt};
-=======
 use gtk::prelude::*;
 use relm4::prelude::*;
->>>>>>> 9580187a
 
 struct AppModel {
     counter: u8,
